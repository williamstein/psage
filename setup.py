#################################################################################
#
# (c) Copyright 2010 William Stein
#
#  This file is part of PSAGE
#
#  PSAGE is free software: you can redistribute it and/or modify
#  it under the terms of the GNU General Public License as published by
#  the Free Software Foundation, either version 3 of the License, or
#  (at your option) any later version.
#
#  PSAGE is distributed in the hope that it will be useful,
#  but WITHOUT ANY WARRANTY; without even the implied warranty of
#  MERCHANTABILITY or FITNESS FOR A PARTICULAR PURPOSE.  See the
#  GNU General Public License for more details.
#
#  You should have received a copy of the GNU General Public License
#  along with this program.  If not, see <http://www.gnu.org/licenses/>.
#
#################################################################################


import os, sys


if sys.maxint != 2**63 - 1:
    print "*"*70
    print "The PSAGE library only works on 64-bit computers.  Terminating build."
    print "*"*70
    sys.exit(1)


import build_system

SAGE_ROOT = os.environ['SAGE_ROOT']
SAGE_LOCAL = os.environ['SAGE_LOCAL']

INCLUDES = ['%s/%s/'%(SAGE_ROOT,x) for x in
             ('devel/sage/sage/ext', 'devel/sage', 'devel/sage/sage/gsl')] \
         + ['%s/%s/'%(SAGE_LOCAL,x) for x in
             ('include/csage', 'include', 'include/python')]
if '-ba' in sys.argv:
    print "Rebuilding all Cython extensions."
    sys.argv.remove('-ba')
    FORCE = True
else:
    FORCE = False

def Extension(*args, **kwds):
    if not kwds.has_key('include_dirs'):
        kwds['include_dirs'] = INCLUDES
    else:
        kwds['include_dirs'] += INCLUDES
    if not kwds.has_key('force'):
        kwds['force'] = FORCE

    # Disable warnings when running GCC step -- cython has already parsed the code and
    # generated any warnings; the GCC ones are noise.
    if not kwds.has_key('extra_compile_args'):
        kwds['extra_compile_args'] = ['-w']
    else:
        kwds['extra_compile_args'].append('-w')

    E = build_system.Extension(*args, **kwds)
    E.libraries = ['csage'] + E.libraries
    return E


numpy_include_dirs = [os.path.join(SAGE_LOCAL,
                                   'lib/python/site-packages/numpy/core/include')]

ext_modules = [
# Remove until the database is rewritten to not use ZODB (which was removed from Sage 5.8)
#    Extension("psage.ellff.ellff",
#              ["psage/ellff/ellff.pyx",
#               "psage/ellff/ell.cpp",
#               "psage/ellff/ell_surface.cpp",
#               "psage/ellff/euler.cpp",
#               "psage/ellff/helper.cpp",
#               "psage/ellff/jacobi.cpp",
#               "psage/ellff/lzz_pEExtra.cpp",
#               "psage/ellff/lzz_pEratX.cpp"],
#              language = 'c++'),

    Extension("psage.function_fields.function_field_element",
              ["psage/function_fields/function_field_element.pyx"]),

    Extension("psage.modform.jacobiforms.jacobiformd1nn_fourierexpansion_cython",
              ["psage/modform/jacobiforms/jacobiformd1nn_fourierexpansion_cython.pyx"]),
    
    Extension("psage.modform.paramodularforms.siegelmodularformg2_misc_cython",
              ["psage/modform/paramodularforms/siegelmodularformg2_misc_cython.pyx"]),

    Extension("psage.modform.paramodularforms.siegelmodularformg2_fourierexpansion_cython",
              ["psage/modform/paramodularforms/siegelmodularformg2_fourierexpansion_cython.pyx"]),

    Extension("psage.modform.paramodularforms.siegelmodularformg2vv_fegenerators_cython",
              ["psage/modform/paramodularforms/siegelmodularformg2vv_fegenerators_cython.pyx"]),

    Extension("psage.modform.paramodularforms.paramodularformd2_fourierexpansion_cython",
              ["psage/modform/paramodularforms/paramodularformd2_fourierexpansion_cython.pyx"]),

    Extension("psage.modform.siegel.fastmult",
              ["psage/modform/siegel/fastmult.pyx"]),

    Extension('psage.modform.maass.mysubgroups_alg',
              ['psage/modform/maass/mysubgroups_alg.pyx'],
              libraries = ['m','gmp','mpfr','mpc'],
              include_dirs = numpy_include_dirs),

    Extension('psage.modform.maass.maass_forms_alg',
              ['psage/modform/maass/maass_forms_alg.pyx'],
              libraries = ['m','gmp','mpfr','mpc'],
              include_dirs = numpy_include_dirs),

    Extension('psage.modform.maass.lpkbessel',
              ['psage/modform/maass/lpkbessel.pyx']),

    Extension("psage.modform.rational.modular_symbol_map",
              ["psage/modform/rational/modular_symbol_map.pyx"]),

    Extension("psage.modform.rational.padic_elliptic_lseries_fast",
              ["psage/modform/rational/padic_elliptic_lseries_fast.pyx"]),

    Extension("psage.modform.hilbert.sqrt5.sqrt5_fast",
              ["psage/modform/hilbert/sqrt5/sqrt5_fast.pyx"],
              libraries = ['ntl', 'gmp'],
              language = 'c++'),

    Extension("psage.ellcurve.lseries.sqrt5",
              ["psage/ellcurve/lseries/sqrt5.pyx"],
              libraries = ['ntl', 'gmp'],
              language = 'c++'),

    Extension("psage.ellcurve.lseries.helper",
              ["psage/ellcurve/lseries/helper.pyx"]),

    Extension('psage.ellcurve.galrep.wrapper',
              sources = ['psage/ellcurve/galrep/wrapper.pyx', 'psage/ellcurve/galrep/galrep.c'],
              libraries = ['gmp']),

    Extension('psage.ellcurve.minmodel.sqrt5',
              sources = ['psage/ellcurve/minmodel/sqrt5.pyx'],
              libraries = ['gmp']),

    Extension('psage.rh.mazur_stein.game',
              sources = ['psage/rh/mazur_stein/game.pyx']),

    Extension('psage.rh.mazur_stein.book_cython',
              sources = ['psage/rh/mazur_stein/book_cython.pyx']),

    Extension("psage.ellcurve.lseries.fast_twist",
              ["psage/ellcurve/lseries/fast_twist.pyx"],
              libraries = ['gsl']),

    Extension("psage.ellcurve.lseries.aplist_sqrt5",
              ["psage/ellcurve/lseries/aplist_sqrt5.pyx"],
              language = 'c++'),

    Extension("psage.number_fields.sqrt5.prime",
              ["psage/number_fields/sqrt5/prime.pyx"],
              libraries = ['pari']),

    Extension("psage.modform.rational.special_fast",
              ["psage/modform/rational/special_fast.pyx", SAGE_ROOT + "/devel/sage/sage/libs/flint/fmpq_poly.c"],
              libraries = ['gmp', 'flint'],
              language = 'c++',
              include_dirs = [SAGE_LOCAL + '/include/FLINT/', SAGE_ROOT + '/devel/sage/sage/libs/flint/'],
              extra_compile_args = ['-std=c99']),

    Extension("psage.ellcurve.xxx.rankbound",
              sources = [   'psage/ellcurve/xxx/rankbound.pyx',
                            'psage/ellcurve/xxx/rankbound_.cc',
                            'psage/ellcurve/xxx/mathlib.cc',
                            'psage/libs/smalljac/wrapper_g1.c'],
              libraries = ['gmp', 'm'],
              include_dirs = ['psage/libs/smalljac/'],
              language = 'c'
              )
]

for g in [1, 2]:
    e = Extension('psage.libs.smalljac.wrapper%s'%g,
                  sources = ['psage/libs/smalljac/wrapper%s.pyx'%g,
                             'psage/libs/smalljac/wrapper_g%s.c'%g],
                  libraries = ['gmp', 'm'])
    ext_modules.append(e)
## Fredrik Stroemberg: my additional modules.
my_extensions = [
    Extension('psage.rings.mpc_extras',
              sources = ['psage/rings/mpc_extras.pyx'],
              libraries = ['m','gmp','mpfr','mpc'],
              extra_compile_args=['-fopenmp'],
              extra_link_args=['-fopenmp']),

    Extension('psage.modform.maass.inc_gamma',
              ['psage/modform/maass/inc_gamma.pyx'],
              libraries = ['m','gmp','mpfr','mpc'],
              extra_compile_args=['-fopenmp'],
              extra_link_args=['-fopenmp']),
    Extension('psage.modform.maass.mysubgroups_alg',
              ['psage/modform/maass/mysubgroups_alg.pyx'],
              libraries = ['m','gmp','mpfr','mpc']),

    Extension('psage.modform.maass.sl2z_subgroups_alg',
              ['psage/modform/maass/sl2z_subgroups_alg.pyx'],
              libraries = ['m','gmp','mpfr','mpc']),

    Extension('psage.modform.maass.permutation_alg',
              ['psage/modform/maass/permutation_alg.pyx'],
              libraries = ['m','gmp','mpfr','mpc']),
    
    Extension('psage.modform.maass.maass_forms_parallel_alg',
              ['psage/modform/maass/maass_forms_parallel_alg.pyx'],
              libraries = ['m','gmp','mpfr','mpc'],
              extra_compile_args=['-fopenmp'],
              extra_link_args=['-fopenmp']),
<<<<<<< HEAD
#              include_dirs = numpy_include_dirs),
=======
>>>>>>> 8578e611

    Extension('psage.modform.maass.pullback_algorithms',
              ['psage/modform/maass/pullback_algorithms.pyx'],
              libraries = ['m','gmp','mpfr','mpc'],
              extra_compile_args=['-fopenmp'],
              extra_link_args=['-fopenmp']),
#              include_dirs = numpy_include_dirs),
    Extension('psage.modform.maass.linear_system',
              ['psage/modform/maass/linear_system.pyx'],
              libraries = ['m','gmp','mpfr','mpc'],
              include_dirs = numpy_include_dirs),
    Extension('psage.modform.maass.automorphic_forms_alg',
              ['psage/modform/maass/automorphic_forms_alg.pyx'],
              libraries = ['m','gmp','mpfr','mpc'],
#              include_dirs = numpy_include_dirs,
              extra_compile_args=['-fopenmp'],
              extra_link_args=['-fopenmp']),

    Extension('psage.modform.hilbert.hn_class',
              ['psage/modform/hilbert/hn_class.pyx'],
              libraries = ['m']),
    
    Extension('psage.modform.hilbert.hilbert_modular_group_alg',
              ['psage/modform/hilbert/hilbert_modular_group_alg.pyx'],
              libraries = ["flint", "gmp", "gmpxx", "m","ntl"],
              language="c"),


    Extension('psage.zfunctions.selberg_z_alg',
              ['psage/zfunctions/selberg_z_alg.pyx'],
              libraries = ['m','gmp','mpfr','mpc'],
#              include_dirs = numpy_include_dirs,
              extra_compile_args=['-fopenmp'],
              extra_link_args=['-fopenmp']),
              
    
    Extension('psage.modform.maass.vv_harmonic_weak_maass_forms_alg',
              ['psage/modform/maass/vv_harmonic_weak_maass_forms_alg.pyx'],
              libraries = ['m','gmp','mpfr','mpc'],
              include_dirs = numpy_include_dirs),
    Extension('psage.modform.maass.maass_forms_phase2',
                  sources=['psage/modform/maass/maass_forms_phase2.pyx'],
                  libraries = ['m','gmp','mpfr','mpc'],
                  include_dirs = numpy_include_dirs),
    Extension('psage.modform.maass.lpkbessel',
              ['psage/modform/maass/lpkbessel.pyx']),
    Extension('psage.modules.vector_complex_dense',
              sources = ['psage/modules/vector_complex_dense.pyx'],
              libraries = ['m','gmp','mpfr','mpc'],
              include_dirs = numpy_include_dirs),
    Extension('psage.modules.vector_real_mpfr_dense',
              sources = ['psage/modules/vector_real_mpfr_dense.pyx'],
              libraries = ['m','gmp','mpfr','mpc'],
              include_dirs = numpy_include_dirs),
    
    Extension('psage.modules.weil_module_alg',
              sources = ['psage/modules/weil_module_alg.pyx'],
              libraries = ['m','gmp','mpfr','mpc'],
              include_dirs = numpy_include_dirs),
    Extension('psage.matrix.matrix_complex_dense',
              sources = ['psage/matrix/matrix_complex_dense.pyx'],
              libraries = ['m','gmp','mpfr','mpc'],
              extra_compile_args=['-fopenmp'],
              extra_link_args=['-fopenmp'],
              include_dirs = numpy_include_dirs),

    Extension('psage.matrix.linalg_complex_dense',
              sources = ['psage/matrix/linalg_complex_dense.pyx'],
              libraries = ['m','gmp','mpfr','mpc'],
              extra_compile_args=['-fopenmp'],
              extra_link_args=['-fopenmp']),
    Extension('psage.modform.maass.poincare_series_alg',
                  ['psage/modform/maass/poincare_series_alg.pyx'],
              libraries = ['m','gmp','mpfr','mpc']),
    
    Extension('psage.modform.maass.poincare_series_alg_vv',
          ['psage/modform/maass/poincare_series_alg_vv.pyx'],
          libraries = ['m','gmp','mpfr','mpc']),
        
    Extension('psage.modform.maass.eisenstein_series',
              ['psage/modform/maass/eisenstein_series.pyx'],
              libraries = ['m','gmp','mpfr','mpc']),
#              include_dirs = numpy_include_dirs),

    Extension("psage.modform.maass.test_parallel",
              sources = [ 'psage/modform/maass/test_parallel.pyx' ],
              libraries = ['m','gmp','mpfr','mpc'],
              extra_compile_args=['-fopenmp'],
              extra_link_args=['-fopenmp']) 
]

ext_modules.extend(my_extensions)

# I just had a long chat with Robert Bradshaw (a Cython dev), and he
# told me the following functionality -- turning an Extension with
# Cython code into one without -- along with proper dependency
# checking, is now included in the latest development version of
# Cython (Nov 2, 2010).  It's supposed to be a rewrite he did of the
# code in the Sage library.  Hence once that gets released, we should
# switch to using it here.

build_system.cythonize(ext_modules)

build_system.setup(
    name = 'psage',
    version = "2011.01.06",
    description = "PSAGE: Software for Arithmetic Geometry",
    author = 'William Stein',
    author_email = 'wstein@gmail.com',
    url = 'http://purple.sagemath.org',
    license = 'GPL v2+',
    packages = ['psage',
                'psage.ellcurve',
                'psage.ellcurve.lseries',

#                'psage.ellff',

                'psage.function_fields',

                'psage.lmfdb',
                'psage.lmfdb.ellcurves',
                'psage.lmfdb.ellcurves.sqrt5',

         		'psage.matrix',

                'psage.modform',

                'psage.modform.fourier_expansion_framework',
                'psage.modform.fourier_expansion_framework.gradedexpansions',
                'psage.modform.fourier_expansion_framework.modularforms',
                'psage.modform.fourier_expansion_framework.monoidpowerseries',

                'psage.modform.hilbert',
                'psage.modform.hilbert.sqrt5',

                'psage.modform.rational',

                'psage.modform.siegel',
                'psage.modform.jacobiforms',
                'psage.modform.maass',

        		'psage.modules',

                'psage.number_fields',
                'psage.number_fields.sqrt5',

                'psage.rh',
                'psage.rh.mazur_stein',
                'psage.rings',
                'psage.zfunctions'
                ],
    platforms = ['any'],
    download_url = 'NA',
    ext_modules = ext_modules
)
<|MERGE_RESOLUTION|>--- conflicted
+++ resolved
@@ -215,10 +215,6 @@
               libraries = ['m','gmp','mpfr','mpc'],
               extra_compile_args=['-fopenmp'],
               extra_link_args=['-fopenmp']),
-<<<<<<< HEAD
-#              include_dirs = numpy_include_dirs),
-=======
->>>>>>> 8578e611
 
     Extension('psage.modform.maass.pullback_algorithms',
               ['psage/modform/maass/pullback_algorithms.pyx'],
